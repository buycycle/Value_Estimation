--- conflicted
+++ resolved
@@ -111,11 +111,7 @@
         interval = predict[:, [0, 2]]
 
         # price adjustment = -0.1, interval range = 0.1
-<<<<<<< HEAD
         preds = [round(x*(1-0.1)/10)*10 for x in preds]
-=======
-        preds = [round(x/10)*10 for x in preds]
->>>>>>> 352d8f05
         new_interval = []
         for i, p in zip(interval, preds):
             new_lower_bound = round(p*(1-0.05)/10)*10
