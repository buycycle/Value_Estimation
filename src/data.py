import os
import numpy as np
import pandas as pd
import threading  # for data read lock
from typing import Any, Callable, Dict, List, Optional, Tuple, Union
from datetime import datetime, timedelta
from sklearn.base import BaseEstimator, TransformerMixin
from sklearn.ensemble import (
    RandomForestRegressor,
    ExtraTreesRegressor,
    RandomForestClassifier,
)
from sklearn.experimental import enable_iterative_imputer  # noqa: F401
from sklearn.impute import IterativeImputer
from sklearn.metrics import mean_absolute_percentage_error
from sklearn.model_selection import train_test_split
from sklearn.pipeline import Pipeline
from sklearn.preprocessing import MinMaxScaler, LabelEncoder, RobustScaler
import category_encoders as ce
from joblib import dump, load
from buycycle.data import sql_db_read, DataStoreBase
from src.price import train
from quantile_forest import RandomForestQuantileRegressor, ExtraTreesQuantileRegressor
from src.driver import (
    cumulative_inflation_df,
    target,
    msrp_min,
    msrp_max,
    target_min,
    target_max,
    categorical_features,
    numerical_features,
)

def get_data(
    query: str,
    query_dtype: str,
    index_col: str = "id",
    config_paths: str = "config/config.ini",
) -> pd.DataFrame:
    """
    Fetches data from SQL database.
    Args:
        main_query: SQL query for main data.
        main_query_dtype: Data type for main query.
        index_col: Index column for DataFrame. Default is 'id'.
        config_paths: Path to configuration file. Default is 'config/config.ini'.
    Returns:
        DataFrame: Main data.
    """
    df = sql_db_read(
        query=query,
        DB="DB_BIKES",
        config_paths=config_paths,
        dtype=query_dtype,
        index_col=index_col,
    )
    return df


def clean_data(
    df: pd.DataFrame,
    numerical_features: List[str],
    categorical_features: List[str],
    target: str = target,
) -> pd.DataFrame:
    """
    Cleans data by removing outliers and unnecessary data.
    Args:
        df: DataFrame to clean.
        numerical_features: List of numerical feature names.
        categorical_features: List of categorical feature names.
        target: Target column. Default is 'sales_price'.
        iqr_limit: IQR limit for outlier detection. Default is 2.
    Returns:
        DataFrame: Cleaned data.
    """
    # keep the order of features, which is the same with the api
    # contain bike_created_at for oversampling and will be drop afterwards
    column_order = [
        col
        for col in categorical_features
        + numerical_features
        + [target]
        + ["bike_created_at", "bike_year"]
        if col not in ["template_id", "bike_created_at_month_sin", "bike_created_at_month_cos", "bike_age"]
    ]
    df = df[column_order]

    # exclude data with the low/high price and msrp
    df = df[(df[target] > target_min) & (df[target] < target_max)]
    df = df[
        (df["msrp"].notnull()) & (df["msrp"] >= msrp_min) & (df["msrp"] <= msrp_max)
    ]
    # exclude data withreally low price(pontential fake bike)
    df = df[df[target] > df["msrp"] * 0.3]

    # remove duplicates
    df = df.loc[~df.index.duplicated(keep="last")]

    # adjust sales_price in bike_created_at_year to current value
    df = pd.merge(
        df,
        cumulative_inflation_df,
        left_on="bike_created_at_year",
        right_on="year",
        how="left",
    )
    df[target] = df[target] * df["inflation_factor"]
    df.drop(["year", "inflation_factor"], axis=1, inplace=True)

    return df


def feature_engineering(df: pd.DataFrame) -> pd.DataFrame:
    """
    Feature engineering for both training, testing data, also the request
    Args:
        df: DataFrame to feature engineering.
    Returns:
        DataFrame: Transformed data.
    """
    # set year and month to current time if not given
    current_year = datetime.now().year
    current_month = datetime.now().month

    df["bike_created_at_year"].fillna(current_year, inplace=True)
    df["bike_created_at_month"].fillna(current_month, inplace=True)

    # replace bike_created_at_month with a sinusoidal transformation
    df["bike_created_at_month_sin"] = np.sin(
        2 * np.pi * df["bike_created_at_month"] / 12
    )
    df["bike_created_at_month_cos"] = np.cos(
        2 * np.pi * df["bike_created_at_month"] / 12
    )
    # set missing/problematic bike_year to 2018 before doing inflation calculate
    df["bike_year"] = df["bike_year"].apply(
        lambda x: 2018 if pd.isnull(x) or x < 1900 or x > current_year else x
    )

    # adjust msrp to bike_year according to the EU inflation rate, backtracking only to 2020
    df["merge_year"] = df["bike_year"].apply(lambda x: 2020 if x < 2020 else x)
    df = pd.merge(
        df, cumulative_inflation_df, left_on="merge_year", right_on="year", how="left"
    )
    df["msrp"] = df["msrp"] * df["inflation_factor"]
    # apply a logarithmic transformation since 'msrp' distribution is right-skewed
<<<<<<< HEAD
    # df["msrp"] = np.log(df["msrp"] + 1)
=======
    # Replace 0 with np.nan in the 'msrp' column, cause with value 0 the msrp will not be imputed later, which will cause low price since msrp matters
    df['msrp'].replace(0, np.nan, inplace=True)
    df["msrp"] = df["msrp"].apply(lambda x: np.log(x) if pd.notnull(x) else x) # failure with msrp nan or null
>>>>>>> 8111f737
    df.drop(["merge_year", "year", "inflation_factor"], axis=1, inplace=True)

    # create bike age from bike_year
    df["bike_age"] = df["bike_created_at_year"] - df["bike_year"]

    # drop unused columns
    df.drop(["bike_year"], axis=1, inplace=True)

    # replace mileage_code with number, treated as numerical feature
    df["mileage_code"] = (
        df["mileage_code"]
        .replace(
            {
                "more_than_10000": 5,
                "3000_10000": 4,
                "500_3000": 3,
                "less_than_500": 2,
                "0km": 1,
            }
        )
        .fillna(-1)
    )
    # convert condition_code from string to integer, treated as numerical feature
    df["condition_code"] = pd.to_numeric(df["condition_code"], errors="coerce")

    # Replace 'None' with np.nan across all columns in the DataFrame
    # in categorical/string columns, np.nan will be imputed as missing data, otherwise the None and missing data will be treated as different
    df.replace("None", np.nan, inplace=True)
    return df

def train_test_split_date(
    df: pd.DataFrame, target: str, test_size: float = 0.12
):
    """
    Splits data into training and test sets based on a date cutoff.
    Args:
        df: DataFrame to split, including target column
        target: Target column.
        size: the size of test data, default = 0.12
    Returns:
        X_train, y_train, X_test, y_test: Training and test sets.
    """
    X = df.drop([target], axis=1)
    y = df[target]
    X_train, X_test, y_train, y_test = train_test_split(
        X, y, test_size=test_size, random_state=21
    )
    return X_train, y_train, X_test, y_test

def oversample_data(
    X_train: pd.DataFrame,
    y_train: pd.Series,
    target: str,
    days: int = 60,
    duplication_factor: int = 3,
) -> Tuple[pd.DataFrame, pd.Series]:
    """
    Oversample the last 30 days of data with duplication_factor

    Parameters:
    - X_train: pd.DataFrame, the features of the training data.
    - y_train: pd.Series, the target variable of the training data.
    - target: str, the name of the target column.
    - days: int, the number of days to consider for oversampling.
    - duplication_factor: int, the factor by which to duplicate the recent data.

    Returns:
    - X_train_oversampled: pd.DataFrame, the oversampled features of the training data.
    - y_train_oversampled: pd.Series, the oversampled target variable of the training data.
    """
    today = datetime.now()
    threshold_date = today - timedelta(days=days)

    train_df = X_train.copy()
    train_df[target] = y_train.values

    # Filter recent data
    train_df["bike_created_at"] = pd.to_datetime(train_df["bike_created_at"])
    recent_data = train_df[train_df["bike_created_at"] >= threshold_date]

    # Duplicate recent data
    duplicated_recent_data = pd.concat(
        [recent_data] * duplication_factor, ignore_index=True
    )

    # Combine original data with duplicated recent data
    oversampled_train_df = pd.concat(
        [train_df, duplicated_recent_data], ignore_index=True
    )

    # Shuffle the dataset to mix duplicated and original data
    oversampled_train_df = oversampled_train_df.sample(
        frac=1, random_state=42
    ).reset_index(drop=True)

    X_train_oversampled = oversampled_train_df.drop(columns=[target], axis=1)
    y_train_oversampled = oversampled_train_df[target]  # Target column

    return X_train_oversampled, y_train_oversampled


def create_data(
    query: str,
    query_dtype: str,
    numerical_features: List[str],
    categorical_features: List[str],
    target: str = target,
    test_size: float = 0.12,
):
    """
    Fetches, cleans, splits, and saves data.
    Args:
        query: SQL query for main data.
        query_dtype: Data type for main query.
        numerical_features: numerical_features.
        arget: Target column.
        months: Number of months before current date to use as cutoff.
        path: Path to save data. Default is 'data/'.
    """
    df = get_data(query, query_dtype)
    df = clean_data(df, numerical_features, categorical_features, target=target).sample(frac=1)
    df = feature_engineering(df)
    X_train, y_train, X_test, y_test = train_test_split_date(
        df, target, test_size=test_size
    )
    X_train, y_train = oversample_data(X_train, y_train, target, 60, 3)
    # drop bike_created_at column, which is not a feature in model
    X_train = X_train.drop(columns=["bike_created_at"], axis=1)
    X_test = X_test.drop(columns=["bike_created_at"], axis=1)
    return X_train, X_test, y_train, y_test


def read_data(path: str = "data/"):
    """
    Reads saved data from disk.
    Args:
        path: Path to saved data. Default is 'data/'.
    Returns:
        X_train, y_train, X_test, y_test: Training and test sets.
    """
    X_train = pd.read_pickle(path + "X_train.pkl")
    y_train = pd.read_pickle(path + "y_train.pkl")
    X_test = pd.read_pickle(path + "X_test.pkl")
    y_test = pd.read_pickle(path + "y_test.pkl")
    return X_train, y_train, X_test, y_test


# class ModeImputer(BaseEstimator, TransformerMixin):
#     """
#     Class to fill NA values with mode
#     """

#     def fit(self, X: pd.DataFrame, y: Optional[pd.DataFrame] = None) -> "ModeImputer":
#         """
#         Fit the Imputer on X.
#         Parameters: X : DataFrame (input data), y : DataFrame (optional, for API consistency)
#         Returns: self : Imputer (fitted instance)
#         """
#         self.most_frequent_ = pd.DataFrame(X).mode().iloc[0]
#         return self

#     def transform(self, X: pd.DataFrame) -> pd.DataFrame:
#         """
#         Fill NA values with mode.
#         Parameters: X : DataFrame (input data)
#         Returns: DataFrame (transformed data)
#         """
#         return pd.DataFrame(X).fillna(self.most_frequent_)


class MissForestImputer(BaseEstimator, TransformerMixin):
    """
    A custom imputer class that uses RandomForestRegressor and RandomForestClassifier
    to impute missing values in numerical and categorical features, respectively.
    This is similar to the MissForest algorithm in R, which uses Random Forests
    to impute missing values iteratively.
    Parameters:
    ----------
    categorical_features : list of str
        The list of categorical feature names that need imputation.
    numerical_features : list of str
        The list of numerical feature names that need imputation.
    n_estimators : int, default=100
        The number of trees in the Random Forest used for imputing missing values.
    random_state : int, default=0
        Controls the randomness of the estimator. The same random_state ensures
        the same results each time the estimator is used.
    """

    def __init__(
        self,
        categorical_features,
        numerical_features,
        n_estimators=100,
        max_depth=5,
        random_state=0,
    ):
        self.categorical_features = categorical_features
        self.numerical_features = numerical_features
        self.n_estimators = n_estimators
        self.max_depth = max_depth
        self.random_state = random_state
        self.label_encoders = {col: LabelEncoder() for col in self.categorical_features}
        self.imp_num = IterativeImputer(
            estimator=RandomForestRegressor(
                n_estimators=self.n_estimators,
                max_depth=self.max_depth,
                random_state=self.random_state,
            ),
            initial_strategy="mean",
            max_iter=10,
            random_state=self.random_state,
        )
        self.imp_cat = IterativeImputer(
            estimator=RandomForestClassifier(
                n_estimators=self.n_estimators,
                max_depth=self.max_depth,
                random_state=self.random_state,
            ),
            initial_strategy="most_frequent",
            max_iter=10,
            random_state=self.random_state,
        )

    def fit(self, X, y=None):
        """
        Fit the imputer on the provided data.
        Parameters:
        ----------
        X : array-like, shape (n_samples, n_features)
            The input data to complete.
        y : ignored
            Not used, present here for API consistency by convention.
        Returns:
        -------
        self : object
            Returns self.
        """
        # Fit label encoders and transform categorical columns to numeric
        for col in self.categorical_features:
            valid_data = X[col][X[col].notnull()]
            self.label_encoders[col].fit(valid_data)
            # Store the transformed data in a temporary variable
            transformed_data = pd.Series(index=X.index)
            # Only assign transformed values to non-null indices
            transformed_data.loc[valid_data.index] = self.label_encoders[col].transform(
                valid_data
            )
            # Fill missing entries with NaN to maintain the length consistency
            transformed_data = transformed_data.reindex(X.index, fill_value=np.nan)
            # Assign the transformed data back to the DataFrame
            X[col] = transformed_data
        # Fit numerical imputer
        if self.numerical_features:
            self.imp_num.fit(X[self.numerical_features])
        # Fit categorical imputer
        if self.categorical_features:
            # Convert categorical columns to numeric for imputation
            X[self.categorical_features] = X[self.categorical_features].apply(
                pd.to_numeric, errors="coerce"
            )
            self.imp_cat.fit(X[self.categorical_features])
        return self

    def transform(self, X):
        """
        Impute all missing values in X.
        Parameters:
        ----------
        X : array-like, shape (n_samples, n_features)
            The input data to complete.
        Returns:
        -------
        X : array-like, shape (n_samples, n_features)
            The input data with missing values imputed.
        """
        # Create a copy of the DataFrame to avoid changes to the original data
        X_transformed = X.copy()
        # Impute numerical features
        if self.numerical_features:
            X_transformed[self.numerical_features] = self.imp_num.transform(
                X[self.numerical_features]
            )
        # Impute categorical features
        if self.categorical_features:
            # Convert categorical columns to numeric for imputation
            X_cat_numeric = X[self.categorical_features].apply(
                lambda col: pd.to_numeric(col, errors="coerce")
            )
            X_cat_imputed = self.imp_cat.transform(X_cat_numeric)
            # Decode the categorical features back to original labels
            for idx, col in enumerate(self.categorical_features):
                # Round imputed values to the nearest integer
                imputed_labels = np.round(X_cat_imputed[:, idx])
                # Get the numeric representation of the known classes
                known_labels = np.arange(len(self.label_encoders[col].classes_))
                # Clip the imputed labels to the range of known numeric labels
                imputed_labels = np.clip(
                    imputed_labels, known_labels.min(), known_labels.max()
                )
                # Inverse transform the labels to original categories
                X_transformed[col] = self.label_encoders[col].inverse_transform(
                    imputed_labels.astype(int)
                )
        return X_transformed


class DummyCreator(BaseEstimator, TransformerMixin):
    """
    Class for one-hot encoding
    """

    def __init__(self, categorical_features: Optional[List[str]] = None):
        """
        Initialize DummyCreator.
        Parameters: categorical_features : list of str (optional, default encodes all)
        """
        self.categorical_features = categorical_features

    def fit(self, X: pd.DataFrame, y: Optional[pd.DataFrame] = None) -> "DummyCreator":
        """
        Fit DummyCreator on X.
        Parameters: X : DataFrame (input data), y : DataFrame (optional, for API consistency)
        Returns: self : DummyCreator (fitted instance)
        """
        self.encoder_ = (
            ce.OneHotEncoder(
                cols=self.categorical_features,
                handle_unknown="indicator",
                use_cat_names=True,
            )
            if self.categorical_features
            else ce.OneHotEncoder(handle_unknown="indicator", use_cat_names=True)
        )
        self.encoder_.fit(X)
        return self

    def transform(self, X: pd.DataFrame) -> pd.DataFrame:
        """
        One-hot encode categorical features.
        Parameters: X : DataFrame (input data)
        Returns: DataFrame (transformed data)
        """
        return self.encoder_.transform(X)


class Scaler(BaseEstimator, TransformerMixin):
    """
    Class for scaling features using MinMaxScaler
    """

    def __init__(
        self,
        scaler_name: str,
        numerical_features: Optional[List[str]] = None,
        scaler_params: Optional[Dict] = None,
    ):
        """
        Initialize Scaler.
        Parameters: numerical_features : list of str (optional, default scales all)
        """
        self.scaler_params = scaler_params
        self.numerical_features = numerical_features
        self.scaler_name = scaler_name
        if self.scaler_name == "MinMaxScaler":
            self.scaler_ = (
                MinMaxScaler(**self.scaler_params) if self.scaler_params else MinMaxScaler()
            )
        elif self.scaler_name == "RobustScaler":
            self.scaler_ = RobustScaler()
        else:
            raise ValueError(
                f"Invalid scaler_name: {self.scaler_name}. Expected 'MinMaxScaler' or 'RobustScaler'."
            )

    def fit(self, X: pd.DataFrame, y: Optional[pd.DataFrame] = None) -> "Scaler":
        """
        Fit Scaler on X.
        Parameters: X : DataFrame (input data), y : DataFrame (optional, for API consistency)
        Returns: self : Scaler (fitted instance)
        """
        (
            self.scaler_.fit(X[self.numerical_features])
            if self.numerical_features
            else self.scaler_.fit(X)
        )
        return self

    def transform(self, X: pd.DataFrame) -> pd.DataFrame:
        """
        Scale numerical features.
        Parameters: X : DataFrame (input data)
        Returns: DataFrame (transformed data)
        """
        X.loc[:, self.numerical_features] = (
            self.scaler_.transform(X[self.numerical_features])
            if self.numerical_features
            else self.scaler_.transform(X)
        )
        return X


def create_data_transform_pipeline(
    categorical_features: Optional[List[str]] = None,
    numerical_features: Optional[List[str]] = None,
) -> Pipeline:
    """
    Create a pipeline for data preprocessing.
    Args:
    ----------
    categorical_features : list of str, optional
        Categorical features to process. If None, all are processed.
    numerical_features : list of str, optional
        Numerical features to process. If None, all are processed.
    Returns
    -------
    Pipeline
        Constructed pipeline.
    """
    # Custom MissForest imputer for both categorical and numerical features
    miss_forest_imputer = MissForestImputer(categorical_features, numerical_features)

    # One-hot encoding for categorical features
    categorical_encoder = DummyCreator(categorical_features)

    # Scaler for numerical features except msrp
    numerical_features_reduced = numerical_features.copy()
    numerical_features_reduced.remove("msrp")
    numerical_scaler = Scaler("MinMaxScaler", numerical_features_reduced)

    # Custom scaler for msrp
    msrp_robus_scaler = Scaler("RobustScaler", ["msrp"])
    msrp_scaler = Scaler(
        "MinMaxScaler", ["msrp"], scaler_params={"feature_range": (0, msrp_max)}
    )

    # Create the pipeline with the custom imputer, one-hot encoder, and scaler
    data_transform_pipeline = Pipeline(
        steps=[
            ("impute", miss_forest_imputer),
            ("dummies", categorical_encoder),
            ("scale", numerical_scaler),
            ("msrp_robus_scaler", msrp_robus_scaler),
            ("msrp_scaler", msrp_scaler),
        ]
    )
    return data_transform_pipeline


def fit_transform(
    X_train: pd.DataFrame,
    X_test: pd.DataFrame,
) -> Tuple[pd.DataFrame, pd.DataFrame, Pipeline]:
    """
    Fit and transform the data using the pipeline.
    Args:
    ----------
    X_train : DataFrame
        Training data.
    X_test : DataFramecreate_data_transform_pipeline
        Testing data.
    categorical_features : list of str, optional
        Categorical features to process. If None, all are processed.
    numerical_features : list of str, optional
        Numerical features to process. If None, all are processed.
    Returns
    -------
    Tuple[DataFrame, DataFrame, Pipeline]
        Transformed training data, transformed testing data, and fitted pipeline.
    """
    print("categorical_features: {}".format(categorical_features))
    print("numerical_features: {}".format(numerical_features))

    data_transform_pipeline = create_data_transform_pipeline(
        categorical_features, numerical_features
    )
    X_train = data_transform_pipeline.fit_transform(X_train)
    X_test = data_transform_pipeline.transform(X_test)

    return X_train, X_test, data_transform_pipeline


def write_model_pipeline(
    regressor: Callable, data_transform_pipeline: Callable, path: str
) -> None:
    """
    Save the regressor and the data transformation pipeline to a file.
    Args:
        regressor: A trained model that can be used to make predictions.
        data_transform_pipeline: A pipeline that performs data transformations.
        path: The file path where the model and pipeline should be saved.
    Returns:
        None
    """

    model_file_path = os.path.join(path, "model.joblib")
    pipeline_file_path = os.path.join(path, "pipeline.joblib")

    # Save the regressor to the model file
    dump(regressor, model_file_path)

    # Save the pipeline to the pipeline file
    dump(data_transform_pipeline, pipeline_file_path)


def read_model_pipeline(path: Optional[str] = "./data/") -> Tuple[Callable, Callable]:
    """
    Load the regressor and the data transformation pipeline from a file.
    Args:
        path: The file path from which the model and pipeline should be loaded.
    Returns:
        regressor: The loaded model that can be used to make predictions.
        data_transform_pipeline: The loaded pipeline that performs data transformations.
    """
    # Construct file paths for the model and pipeline
    model_file_path = os.path.join(path, "model.joblib")
    pipeline_file_path = os.path.join(path, "pipeline.joblib")

    # Load the regressor from the model file
    regressor = load(model_file_path)

    # Load the pipeline from the pipeline file
    data_transform_pipeline = load(pipeline_file_path)

    return regressor, data_transform_pipeline


def create_data_model(
    path: str,
    main_query: str,
    main_query_dtype: Dict[str, Any],
    numerical_features: List[str],
    categorical_features: List[str],
    model: BaseEstimator,
    target: str,
    test_size: float = 0.12,
    parameters: Optional[Dict[str, Union[int, float]]] = None,
) -> None:
    """
    Create data and model
    write the data, model and datapipeline to a given path.
    Args:
    - path: The path where the model and pipeline will be written.
    - main_query: The main query to create data.
    - main_query_dtype: Data types for the main query.
    - numerical_features: List of numerical feature names.
    - categorical_features: List of categorical feature names.
    - model: The machine learning model to be trained.
    - target: The target variable name.
    - months: The number of months to consider in the data.
    - parameters: Optional dictionary of hyperparameters for the model.
    Side effects:
    - Writes the trained model and data transformation pipeline to the specified path.
    Returns:
    - None
    """
    X_train, X_test, y_train, y_test = create_data(
        main_query,
        main_query_dtype,
        numerical_features,
        categorical_features,
        target,
        test_size,
    )

    X_train, X_test, data_transform_pipeline = fit_transform(X_train, X_test)

    regressor = train(
        X_train,
        y_train,
        model,
        parameters,
        scoring=mean_absolute_percentage_error,
    )

    X_train.to_pickle(os.path.join(path, "X_train.pkl"))
    y_train.to_pickle(os.path.join(path, "y_train.pkl"))
    X_test.to_pickle(os.path.join(path, "X_test.pkl"))
    y_test.to_pickle(os.path.join(path, "y_test.pkl"))
    write_model_pipeline(regressor, data_transform_pipeline, path)


class ModelStore(DataStoreBase):
    def __init__(self):
        super().__init__()
        self.regressor = None
        self.data_transform_pipeline = None
        self._lock = threading.Lock()  # Initialize a lock object

    def read_data(self):
        with self._lock:  # Acquire the lock before reading data
            self.regressor, self.data_transform_pipeline = read_model_pipeline()

    def get_logging_info(self):
        return {
            "regressor_info": str(self.regressor),
            "data_transform_pipeline": str(self.data_transform_pipeline),
        }<|MERGE_RESOLUTION|>--- conflicted
+++ resolved
@@ -146,13 +146,9 @@
     )
     df["msrp"] = df["msrp"] * df["inflation_factor"]
     # apply a logarithmic transformation since 'msrp' distribution is right-skewed
-<<<<<<< HEAD
-    # df["msrp"] = np.log(df["msrp"] + 1)
-=======
     # Replace 0 with np.nan in the 'msrp' column, cause with value 0 the msrp will not be imputed later, which will cause low price since msrp matters
     df['msrp'].replace(0, np.nan, inplace=True)
     df["msrp"] = df["msrp"].apply(lambda x: np.log(x) if pd.notnull(x) else x) # failure with msrp nan or null
->>>>>>> 8111f737
     df.drop(["merge_year", "year", "inflation_factor"], axis=1, inplace=True)
 
     # create bike age from bike_year
