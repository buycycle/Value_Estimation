--- conflicted
+++ resolved
@@ -177,14 +177,9 @@
     df.replace("None", np.nan, inplace=True)
     return df
 
-<<<<<<< HEAD
-
-def train_test_split_date(df: pd.DataFrame, target: str, test_size: float = 0.12):
-=======
 def train_test_split_date(
     df: pd.DataFrame, target: str, test_size: float = 0.12
 ):
->>>>>>> c811ee03
     """
     Splits data into training and test sets based on a date cutoff.
     Args:
@@ -200,58 +195,6 @@
         X, y, test_size=test_size, random_state=21
     )
     return X_train, y_train, X_test, y_test
-
-def oversample_data(
-    X_train: pd.DataFrame,
-    y_train: pd.Series,
-    target: str,
-    days: int = 60,
-    duplication_factor: int = 3,
-) -> Tuple[pd.DataFrame, pd.Series]:
-    """
-    Oversample the last 30 days of data with duplication_factor
-
-    Parameters:
-    - X_train: pd.DataFrame, the features of the training data.
-    - y_train: pd.Series, the target variable of the training data.
-    - target: str, the name of the target column.
-    - days: int, the number of days to consider for oversampling.
-    - duplication_factor: int, the factor by which to duplicate the recent data.
-
-    Returns:
-    - X_train_oversampled: pd.DataFrame, the oversampled features of the training data.
-    - y_train_oversampled: pd.Series, the oversampled target variable of the training data.
-    """
-    today = datetime.now()
-    threshold_date = today - timedelta(days=days)
-
-    train_df = X_train.copy()
-    train_df[target] = y_train.values
-
-    # Filter recent data
-    train_df["bike_created_at"] = pd.to_datetime(train_df["bike_created_at"])
-    recent_data = train_df[train_df["bike_created_at"] >= threshold_date]
-
-    # Duplicate recent data
-    duplicated_recent_data = pd.concat(
-        [recent_data] * duplication_factor, ignore_index=True
-    )
-
-    # Combine original data with duplicated recent data
-    oversampled_train_df = pd.concat(
-        [train_df, duplicated_recent_data], ignore_index=True
-    )
-
-    # Shuffle the dataset to mix duplicated and original data
-    oversampled_train_df = oversampled_train_df.sample(
-        frac=1, random_state=42
-    ).reset_index(drop=True)
-
-    X_train_oversampled = oversampled_train_df.drop(columns=[target], axis=1)
-    y_train_oversampled = oversampled_train_df[target]  # Target column
-
-    return X_train_oversampled, y_train_oversampled
-
 
 def oversample_data(
     X_train: pd.DataFrame,
@@ -333,10 +276,6 @@
     # drop bike_created_at column, which is not a feature in model
     X_train = X_train.drop(columns=["bike_created_at"], axis=1)
     X_test = X_test.drop(columns=["bike_created_at"], axis=1)
-<<<<<<< HEAD
-
-=======
->>>>>>> c811ee03
     return X_train, X_test, y_train, y_test
 
 
