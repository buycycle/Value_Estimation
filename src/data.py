--- conflicted
+++ resolved
@@ -148,13 +148,8 @@
     # Replace 0 with np.nan in the 'msrp' column, cause with value 0 the msrp will not be imputed later, which will cause low price since msrp matters
     df['msrp'].replace([None, 0], np.nan, inplace=True)
     df["msrp"] = df["msrp"] * df["inflation_factor"]
-<<<<<<< HEAD
-    df["msrp"] = df["msrp"].apply(lambda x: np.log(x) if pd.notnull(x) and x > 0 else x) # failure with msrp nan or null
-
-=======
     df["msrp"] = df["msrp"].apply(lambda x: np.log(x) if pd.notnull(x) and x > 0 else np.nan) # failure with msrp nan or null
     
->>>>>>> b09a9c5b
     df.drop(["merge_year", "year", "inflation_factor"], axis=1, inplace=True)
 
     # create bike age from bike_year
