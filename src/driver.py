import pandas as pd

target = "sales_price"

# 17 categorical features
categorical_features = [
    "template_id",
    "brake_type_code",
    "frame_material_code",
    "shifting_code",
    "condition_code",
    "sales_country_id",
    "bike_type_id",
    "bike_category_id",
    "mileage_code",
    "motor",
    "bike_component_id",
    "family_model_id",
    "family_id",
    "brand_id",
    "color",
<<<<<<< HEAD
#    "currency_id",
#    "seller_id",
=======
>>>>>>> da037856
    "is_mobile",
    "is_ebike",
    "is_frameset",
]

# 8 numerical fetures
numerical_features = [
    "msrp",
    "bike_created_at_month",
    "bike_created_at_year",
    "bike_year",
    "rider_height_min",
    "rider_height_max",
    "sales_duration",
    "quality_score",
]

test_query = """
                 SELECT


                bikes.id as id,

                bikes.bike_template_id as template_id,

                -- traget
                bookings.bike_price as sales_price,

                -- prices


                bikes.msrp as msrp,

                year(bikes.created_at) as bike_created_at_year,
                month(bikes.created_at) as bike_created_at_month



                FROM bikes

                join bookings on bikes.id = bookings.bike_id


                WHERE (TIMESTAMPDIFF(MONTH, bikes.created_at, NOW()) >= 2)


            """

main_query = """
                SELECT


                bikes.id as id,
                bikes.bike_template_id as template_id,

                -- traget
                booking_accountings.bike_price_currency as sales_price,

                -- prices


                bikes.msrp as msrp,


                -- temporal

                year(bikes.created_at) as bike_created_at_year,
                month(bikes.created_at) as bike_created_at_month,
                bikes.year as bike_year,



                -- take if succeed_at is not null, else take updated_at difference to created_at
                CASE
                    WHEN bookings.succeed_at IS NOT NULL THEN DATEDIFF(bookings.succeed_at,bikes.created_at)
                    ELSE DATEDIFF(bookings.updated_at,bikes.created_at)

                END as sales_duration,



                -- spatial

                bikes.country_id as sales_country_id,

                -- categorizing
                bikes.bike_type_id as bike_type_id,
                bikes.bike_category_id as bike_category_id,
                bikes.mileage_code as mileage_code,
                bikes.motor as motor,

                bikes.condition_code as condition_code,



                bike_additional_infos.rider_height_min as rider_height_min,
                bike_additional_infos.rider_height_max as rider_height_max,


                bikes.brake_type_code as brake_type_code,
                bikes.frame_material_code as frame_material_code,
                bikes.shifting_code as shifting_code,






                bikes.bike_component_id as bike_component_id,

                -- find similarity between hex codes
                bikes.color as color,

                -- quite specific
                bikes.family_model_id as family_model_id,
                bikes.family_id as  family_id,
                bikes.brand_id as brand_id,

                -- quality score
                quality_scores.score AS quality_score,

                -- is_mobile
                bikes.is_mobile as is_mobile,

                -- currency

                -- seller id

                -- is_frameset
                bike_template_additional_infos.is_ebike as is_ebike,
                bike_template_additional_infos.is_frameset as is_frameset




                FROM bikes

                join bookings on bikes.id = bookings.bike_id
                join booking_accountings on bookings.id = booking_accountings.booking_id


                join quality_scores on bikes.id = quality_scores.bike_id


                join bike_template_additional_infos on bikes.bike_template_id = bike_template_additional_infos.bike_template_id

                join bike_additional_infos on bikes.id = bike_additional_infos.bike_id


                WHERE bikes.status = 'sold'
                AND (bookings.status = 'paid_out' OR bookings.status = 'success' OR bookings.status = 'sell_link_confirm' OR bookings.status = 'capture' OR bookings.status = 'paid')
<<<<<<< HEAD
                LIMIT 1000
=======
>>>>>>> da037856

             """

# 27 features(id, is_mobile) and 1 label
main_query_dtype = {
    "id": pd.Int64Dtype(),
    "template_id": pd.Int64Dtype(),
    "sales_price": pd.Float64Dtype(),
    "sales_duration": pd.Int64Dtype(),
    "msrp": pd.Float64Dtype(),
    "bike_created_at_year": pd.Int64Dtype(),
    "bike_created_at_month": pd.Int64Dtype(),
    "bike_year": pd.Int64Dtype(),
    "sales_country_id": pd.Int64Dtype(),
    "bike_type_id": pd.Int64Dtype(),
    "bike_category_id": pd.Int64Dtype(),
    "mileage_code": str,
    "motor": pd.Int64Dtype(),
    "rider_height_min": pd.Float64Dtype(),
    "rider_height_max": pd.Float64Dtype(),
    "brake_type_code": str,
    "condition_code": str,
    "frame_material_code": str,
    "shifting_code": str,
    "bike_component_id": pd.Int64Dtype(),
    "color": str,
    "family_model_id": pd.Int64Dtype(),
    "family_id": pd.Int64Dtype(),
    "brand_id": pd.Int64Dtype(),
    "quality_score": pd.Int64Dtype(),
    "is_mobile": pd.Int64Dtype(),
    "is_ebike": pd.Int64Dtype(),
    "is_frameset": pd.Int64Dtype(),
}<|MERGE_RESOLUTION|>--- conflicted
+++ resolved
@@ -19,11 +19,6 @@
     "family_id",
     "brand_id",
     "color",
-<<<<<<< HEAD
-#    "currency_id",
-#    "seller_id",
-=======
->>>>>>> da037856
     "is_mobile",
     "is_ebike",
     "is_frameset",
@@ -175,10 +170,6 @@
 
                 WHERE bikes.status = 'sold'
                 AND (bookings.status = 'paid_out' OR bookings.status = 'success' OR bookings.status = 'sell_link_confirm' OR bookings.status = 'capture' OR bookings.status = 'paid')
-<<<<<<< HEAD
-                LIMIT 1000
-=======
->>>>>>> da037856
 
              """
 
