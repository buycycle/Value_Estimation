"""App for price"""

# get env variable
import os

# fastapi
from fastapi import FastAPI, Request, Response, HTTPException, status, Header
from fastapi.responses import JSONResponse
from fastapi.exceptions import RequestValidationError
from pydantic import BaseModel
from typing import Union, List

# periodical data read-in
from threading import Thread

import pandas as pd
import numpy as np
import time
from datetime import datetime

# config file
import configparser

# for scheduling
# from apscheduler.schedulers.background import BackgroundScheduler
# from apscheduler.triggers.interval import IntervalTrigger

# get loggers
from buycycle.logger import Logger

# sql queries, feature selection and other functions from src
from src.data import ModelStore, feature_engineering
from src.strategies import GenericStrategy
from src.helper import construct_input_df
from src.driver import msrp_min, msrp_max
from src.price import predict_with_msrp

config_paths = "config/config.ini"
config = configparser.ConfigParser()
config.read(config_paths)

path = "data/"

app = FastAPI()
# read the environment from the docker environment variable
environment = os.getenv("ENVIRONMENT")
ab = os.getenv("AB")
app_name = "price"
app_version = "canary-003-interval_10"

logger = Logger.configure_logger(environment, ab, app_name, app_version)
logger.info("FastAPI app started")

# create data stores and load periodically
model_store = ModelStore()

# inital data readin
while True:
    try:
        model_store.read_data() # load model and data_transform_pipeline
        break
    except Exception as e:
        logger.error("Data could not initially be read, trying in 60sec")
        time.sleep(60)

# then read the data periodically in 720 minutes(12 hours) ? only reload data, not retrain model???
model_loader = Thread(target=model_store.read_data_periodically, args=(720, logger))
model_loader.start()
 

class PriceRequest(BaseModel):
    """Class representing the price request, the order need to be identical with the order in driver.py"""
    # template_id: Union[int, None] = None
    brake_type_code: Union[object, None] = None
    frame_material_code: Union[object, None] = None
    shifting_code: Union[object, None] = None
    color: Union[object, None] = None
    bike_category_id: Union[int, None] = None
    motor: Union[int, None] = None
    sales_country_id: Union[int, None] = None
    bike_created_at_month: Union[int, None] = None
    msrp: Union[float, None] = None
    condition_code: Union[object, None] = None
    bike_created_at_year: Union[int, None] = None
    rider_height_min: Union[float, None] = None
    rider_height_max: Union[float, None] = None
    sales_duration: Union[int, None] = None
    is_mobile: Union[int, None] = None
    is_ebike: Union[int, None] = None
    is_frameset: Union[int, None] = None
    mileage_code: Union[object, None] = None
    bike_type_id: Union[int, None] = None
    bike_component_id: Union[int, None] = None
    family_model_id: Union[int, None] = None
    family_id: Union[int, None] = None
    brand_id: Union[int, None] = None
    bike_year: Union[int, None] = None
<<<<<<< HEAD
    
=======


>>>>>>> c811ee03
@app.get("/")
async def home():
    return {"msg": "price"}


@app.get("/health")
def health_check():
    return {"status": "ok"}


@app.post("/price_interval")
async def price_interval(
    request_data: Union[PriceRequest, List[PriceRequest]],
    strategy: str = Header(default="Generic"),
):
    """
    take in bike data
    the payload should be in PriceRequest format
    """
    # Convert the PriceRequest to a dataframe
    if isinstance(request_data, list):
        request_dic = []
        for r in request_data:
            request_dic.append(r.model_dump(exclude_unset=True))
        price_payload = pd.DataFrame(request_dic)
    else:
        request_dic = request_data.model_dump(exclude_unset=True)
        price_payload = pd.DataFrame([request_dic])

    if price_payload.empty:
        return Response(
            content="no valid request values", status_code=status.HTTP_400_BAD_REQUEST
        )

    # get target strategy, with default value "generic"
    strategy_target = strategy

    # fill the missing data with np.nan and do feature engineering
    features = list(PriceRequest.model_fields.keys())
    X_constructed = construct_input_df(price_payload, features)

    # Feature engineering
    X_feature_engineered = feature_engineering(X_constructed)

    # Predict the price and interval
    with model_store._lock:
        # Split the data into parts according to msrp
        # based on the original msrp before inflation adjustment(feature engineering)
        mask_msrp = (
            (X_constructed["msrp"] > 0) & (X_constructed["msrp"] <= (msrp_min))
        ) | (X_constructed["msrp"] >= msrp_max)
        # Inverting mask_msrp to select records not covered by it and including NaN values
        mask_model = ~mask_msrp | pd.isna(X_constructed["msrp"])
        conditions = [mask_msrp, mask_model]

        # Define choice function for the ML model predition cases
        generic_strategy = GenericStrategy(
            model_store.regressor, model_store.data_transform_pipeline, logger
        )
        quantiles = [0.2, 0.5, 0.8]

        X_transformed = model_store.data_transform_pipeline.transform(
            X_feature_engineered
        )

        strategy, price, interval, error = generic_strategy.predict_price(
            X=X_transformed, quantiles=quantiles
        )
        combined = list(zip(price, interval))
        predictions = pd.Series(combined)

        # Define choices, which need to return the same structure
        choices = [
            X_constructed.apply(predict_with_msrp, args=(0.5,), axis=1),
            predictions,
        ]

        # Define default value
        default = pd.Series([(np.nan, [np.nan, np.nan])] * len(X_feature_engineered))

        # apply the conditions and get the price and interval
        X_feature_engineered["price"], X_feature_engineered["interval"] = zip(
            *np.select(conditions, choices, default=default)
        )

        # sort by original request ids
        X_feature_engineered = X_feature_engineered.reindex(X_constructed.index)
        # Extract the price and interval columns
        price = X_feature_engineered["price"].tolist()
        interval = X_feature_engineered["interval"].tolist()
        log_time = datetime.now().strftime("%Y-%m-%d %H:%M:%S")

        logger.info(
            strategy,
            extra={
                "timestamp": log_time,
                "price": price,
                "interval": interval,
                "quantiles": quantiles,
                "X_input": request_dic,
            },
        )

        if error:
            # Return error response if it exists
            logger.error(
                "Error no price prediction available, exception: {}".format(error)
            )
            raise HTTPException(
                status_code=status.HTTP_404_NOT_FOUND,
                detail="Price prediction not available",
            )

        else:

            # Return success response with recommendation data and 200 OK
            return {
                "status": "success",
                "strategy_target": strategy_target,
                "strategy": strategy,
                "quantiles": quantiles,
                "price": price,
                "interval": interval,
                "app_name": app_name,
                "app_version": app_version,
            }


# Error handling for 400 Bad Request
@app.exception_handler(RequestValidationError)
async def validation_exception_handler(request: Request, exc: RequestValidationError):
    # Log the error details using the provided logger
    logger.error(
        "400 Bad Request: {}".format(str(exc)),
        extra={
            "info": "Invalid request body format",
        },
    )
    # Construct a hint for the expected request body format
    expected_format = PriceRequest.model_json_schema
    # Return a JSON response with the error details and the hint
    return JSONResponse(
        status_code=status.HTTP_400_BAD_REQUEST,
        content={
            "status": "error",
            "message": f"400 Bad Request: {str(exc)}",
            "hint": "The provided request body format is incorrect. "
            "Please ensure it adheres to the expected format:",
            "expected_format": expected_format,
        },
    )


# add 500 error handling
@app.exception_handler(500)
def internal_server_error_handler(request: Request, exc: HTTPException):
    """Log the error details using the provided logger"""
    logger.error(
        f"500 Internal Server Error: {str(exc)}",
        extra={
            "info": "Internal server error",
        },
    )
    # Return a JSON response with the error details
    return JSONResponse(
        status_code=status.HTTP_500_INTERNAL_SERVER_ERROR,
        content={"status": "error", "message": "Internal Server Error: " + str(exc)},
    )<|MERGE_RESOLUTION|>--- conflicted
+++ resolved
@@ -95,12 +95,8 @@
     family_id: Union[int, None] = None
     brand_id: Union[int, None] = None
     bike_year: Union[int, None] = None
-<<<<<<< HEAD
-    
-=======
-
-
->>>>>>> c811ee03
+
+
 @app.get("/")
 async def home():
     return {"msg": "price"}
