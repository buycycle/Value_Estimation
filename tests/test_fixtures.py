"""test fixutres used in the tests"""

import os
import pytest

<<<<<<< HEAD
from src.data import ModelStore, read_data, fit_transform, create_data
=======
from src.data import ModelStore, read_data
>>>>>>> da037856

from src.data import create_data_model
from quantile_forest import ExtraTreesQuantileRegressor

from src.driver import (
    target,
    categorical_features,
    numerical_features,
    main_query,
    main_query_dtype,
)

from unittest.mock import Mock, patch
from buycycle.logger import Logger

@pytest.fixture(scope="package")
def testdata():
    # make folder data if not exists
    if not os.path.exists("./data/"):
        os.makedirs("./data/")

    create_data_model(
        path="./data/",
        main_query=main_query,
        main_query_dtype=main_query_dtype,
        numerical_features=numerical_features,
        categorical_features=categorical_features,
        model=ExtraTreesQuantileRegressor,
        target=target,
<<<<<<< HEAD
        months=18,
        parameters=None,
=======
        months=2,
        parameters={
            "n_jobs": -1,  # Use all cores for training
        },
>>>>>>> da037856
    )

    X_train, y_train, X_test, y_test = read_data()
    # create model store

    model_store = ModelStore()
    model_store.read_data()
<<<<<<< HEAD
    
    return model_store, X_train, X_test, y_train, y_test
=======

    return model_store, X_train, X_test, y_train, y_test


@pytest.fixture(scope="package")
def logger_mock():
    "mock the Logger"
    # Create a mock Logger instance
    logger_mock = Mock(spec=Logger)

    return logger_mock


@pytest.fixture(scope="package")
def app_mock(logger_mock):
    "patch the model with the logger mock version and prevent threads from starting"

    with patch("buycycle.logger.Logger", return_value=logger_mock), patch(
        "src.data.ModelStore.read_data_periodically"
    ):
        # The above patches will replace the actual methods with mocks that do nothing
        from model.app import app  # Import inside the patch context to apply the mock

        yield app  # Use yield to make it a fixture
>>>>>>> da037856
<|MERGE_RESOLUTION|>--- conflicted
+++ resolved
@@ -3,11 +3,7 @@
 import os
 import pytest
 
-<<<<<<< HEAD
-from src.data import ModelStore, read_data, fit_transform, create_data
-=======
 from src.data import ModelStore, read_data
->>>>>>> da037856
 
 from src.data import create_data_model
 from quantile_forest import ExtraTreesQuantileRegressor
@@ -23,6 +19,7 @@
 from unittest.mock import Mock, patch
 from buycycle.logger import Logger
 
+
 @pytest.fixture(scope="package")
 def testdata():
     # make folder data if not exists
@@ -37,15 +34,10 @@
         categorical_features=categorical_features,
         model=ExtraTreesQuantileRegressor,
         target=target,
-<<<<<<< HEAD
-        months=18,
-        parameters=None,
-=======
         months=2,
         parameters={
             "n_jobs": -1,  # Use all cores for training
         },
->>>>>>> da037856
     )
 
     X_train, y_train, X_test, y_test = read_data()
@@ -53,10 +45,6 @@
 
     model_store = ModelStore()
     model_store.read_data()
-<<<<<<< HEAD
-    
-    return model_store, X_train, X_test, y_train, y_test
-=======
 
     return model_store, X_train, X_test, y_train, y_test
 
@@ -80,5 +68,4 @@
         # The above patches will replace the actual methods with mocks that do nothing
         from model.app import app  # Import inside the patch context to apply the mock
 
-        yield app  # Use yield to make it a fixture
->>>>>>> da037856
+        yield app  # Use yield to make it a fixture