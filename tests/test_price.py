"""
 test collaborative recommendation provision realted functions
"""

import numpy as np
import time
import random

from tests.test_fixtures import testdata
from src.price import predict_price_interval
logger = None
<<<<<<< HEAD
=======

>>>>>>> c811ee03

def test_mean_error(testdata, mean_error_limit=0.3, quantiles=[0.2, 0.5, 0.8]):
    """Test that the mean percentage error of the test data is below a certain limit."""
    model_store, X_train, X_test, y_train, y_test = testdata
    strategy, preds, intervals, error = predict_price_interval(
<<<<<<< HEAD
        X_test, model_store.regressor, logger, quantiles,
=======
        X_test, model_store.regressor, logger, quantiles
>>>>>>> c811ee03
    )

    percentage_errors = np.abs((y_test - preds) / y_test)
    mean_percentage_error = np.mean(percentage_errors)
    print(f"Mean percentage error: {mean_percentage_error}")

    assert (
        mean_percentage_error < mean_error_limit
    ), f"Mean percentage error {mean_percentage_error} of test data is not below {mean_error_limit}"


# def test_in_prediction_interval(
#     testdata, interval_coverage_limit=0.7, quantiles=[0.2, 0.5, 0.8]
# ):
#     """
#     Test that the sales price is between the low and high prediction interval for a certain percentage of cases.
#     """
#     model_store, X_train, X_test, y_train, y_test = testdata

#     # and returns a strategy, predictions, intervals, and error
#     strategy, preds, intervals, error = predict_price_interval(
#         X_test, model_store.regressor, quantiles, logger=None
#     )
#     # Calculate the coverage: the proportion of actual values within the predicted intervals
#     coverage = round(
#         np.mean(
#             [low <= actual <= high for actual, (low, high) in zip(y_test, intervals)]
#         ),
#         4,
#     )
#     assert (
#         coverage >= interval_coverage_limit
#     ), f"Sales price is not within prediction interval for at least {interval_coverage_limit * 100}% of cases, coverage {coverage * 100}%"


def test_time_predict(
    testdata, time_limit_ms=250, quantiles=[0.2, 0.5, 0.8], subset_fraction=0.2
):
    """Test that predicting for a random subset of X_test takes less than a certain time limit in milliseconds."""
    model_store, X_train, X_test, y_train, y_test = testdata

    subset_size = int(len(X_test) * subset_fraction)
    random_indices = random.sample(range(len(X_test)), subset_size)

    X_test_subset = X_test.iloc[random_indices]

    start_time = time.time()
    strategy, preds, intervals, error = predict_price_interval(
        X_test_subset, model_store.regressor, logger, quantiles
    )
    end_time = time.time()
    elapsed_time = (end_time - start_time) * 1000  # Convert to milliseconds

    assert (
        elapsed_time < time_limit_ms
    ), f"Prediction for a subset took longer than {time_limit_ms}ms"


def test_predict(testdata, quantiles=[0.2, 0.5, 0.8], subset_fraction=0.2):
    """Test that predicting for a random subset of X_test yields a result."""
    model_store, X_train, X_test, y_train, y_test = testdata

    subset_size = int(len(X_test) * subset_fraction)
    random_indices = random.sample(range(len(X_test)), subset_size)

    X_test_subset = X_test.iloc[random_indices]

    strategy, preds, intervals, error = predict_price_interval(
        X_test_subset, model_store.regressor, logger, quantiles
    )

    assert len(preds) == len(
        X_test_subset
    ), "Prediction did not yield a result for each sample in the subset"<|MERGE_RESOLUTION|>--- conflicted
+++ resolved
@@ -9,20 +9,13 @@
 from tests.test_fixtures import testdata
 from src.price import predict_price_interval
 logger = None
-<<<<<<< HEAD
-=======
 
->>>>>>> c811ee03
 
 def test_mean_error(testdata, mean_error_limit=0.3, quantiles=[0.2, 0.5, 0.8]):
     """Test that the mean percentage error of the test data is below a certain limit."""
     model_store, X_train, X_test, y_train, y_test = testdata
     strategy, preds, intervals, error = predict_price_interval(
-<<<<<<< HEAD
-        X_test, model_store.regressor, logger, quantiles,
-=======
         X_test, model_store.regressor, logger, quantiles
->>>>>>> c811ee03
     )
 
     percentage_errors = np.abs((y_test - preds) / y_test)
