--- conflicted
+++ resolved
@@ -1,7 +1,12 @@
+# emacs
+*~
 
 # compiled
 *.pyc
 
+# IntelliJ
+.idea
+*.iml
 
 # config
 config/config.ini
@@ -15,9 +20,8 @@
 # notebook
 *.ipynb
 
-<<<<<<< HEAD
 **/.DS_Store
 
-=======
-**/.DS_Store
->>>>>>> decdbb51
+# notebook.ipynb and notebook folder
+notebook.ipynb
+notebook